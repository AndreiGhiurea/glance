--- conflicted
+++ resolved
@@ -17,10 +17,7 @@
 	} `json:"reactions"`
 }
 
-<<<<<<< HEAD
-func parseGithubTime(t string) time.Time {
-	parsedTime, err := time.Parse("2006-01-02T15:04:05Z", t)
-=======
+
 func fetchLatestGithubRelease(request *ReleaseRequest) (*AppRelease, error) {
 	httpRequest, err := http.NewRequest(
 		"GET",
@@ -28,7 +25,6 @@
 		nil,
 	)
 
->>>>>>> a27fde72
 	if err != nil {
 		return nil, err
 	}
@@ -37,26 +33,8 @@
 		httpRequest.Header.Add("Authorization", "Bearer "+(*request.Token))
 	}
 
-<<<<<<< HEAD
-	requests := make([]*http.Request, len(repositories))
-
-	for i, repository := range repositories {
-		request, _ := http.NewRequest("GET", fmt.Sprintf("https://api.github.com/repos/%s/releases?per_page=10", repository), nil)
-
-		if token != "" {
-			request.Header.Add("Authorization", fmt.Sprintf("Bearer %s", token))
-		}
-
-		requests[i] = request
-	}
-
-	task := decodeJsonFromRequestTask[[]githubReleaseResponseJson](defaultClient)
-	job := newJob(task, requests).withWorkers(15)
-	responses, errs, err := workerPoolDo(job)
-=======
 	response, err := decodeJsonFromRequest[githubReleaseLatestResponseJson](defaultClient, httpRequest)
 
->>>>>>> a27fde72
 	if err != nil {
 		return nil, err
 	}
